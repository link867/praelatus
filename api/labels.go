package api

import (
	"encoding/json"
	"log"
	"net/http"
	"strconv"

	"github.com/praelatus/backend/models"
	"github.com/praelatus/backend/mw"
<<<<<<< HEAD
	"github.com/praelatus/backend/store"
=======
	"github.com/pressly/chi"
>>>>>>> 2eb4244f
)

func labelRouter() chi.Router {
	router := chi.NewRouter()

	router.Get("/", GetAllLabels)
	router.Post("/", CreateLabel)

	router.Get("/:id", GetLabel)
	router.Delete("/:id", DeleteLabel)
	router.Put("/:id", UpdateLabel)

	return router
}

// GetAllLabels will return a JSON array of all labels from the store.
func GetAllLabels(w http.ResponseWriter, r *http.Request) {
	labels, err := Store.Labels().GetAll()
	if err != nil {
		w.WriteHeader(500)
		w.Write([]byte(err.Error()))
		log.Println(err)
		return
	}

	sendJSON(w, labels)
}

// GetLabel will return a JSON representation of a label
func GetLabel(w http.ResponseWriter, r *http.Request) {
	id := chi.URLParam(r, "id")

	lbl := &models.Label{}

	i, err := strconv.Atoi(id)
	if err != nil {
		w.WriteHeader(400)
		w.Write(apiError("invalid id"))
		log.Println(err)
		return
	}

	lbl.ID = int64(i)

	err = Store.Labels().Get(lbl)
	if err != nil {
		w.WriteHeader(500)
		w.Write(apiError(err.Error()))
		return
	}

	sendJSON(w, lbl)
}

// CreateLabel creates a label in the db and return a JSON object of
func CreateLabel(w http.ResponseWriter, r *http.Request) {
	var lbl models.Label

	u := mw.GetUser(r.Context())
	if u == nil {
		w.WriteHeader(403)
		w.Write(apiError("you must be logged in to create a label"))
		return
	}

	decoder := json.NewDecoder(r.Body)
	err := decoder.Decode(&lbl)
	if err != nil {
		w.WriteHeader(400)
		w.Write(apiError("malformed json"))
		log.Println(err)
		return
	}

	err = Store.Labels().New(&lbl)
	if err != nil {
		w.WriteHeader(500)
		w.Write(apiError(err.Error()))
		log.Println(err)
		return
	}

	sendJSON(w, lbl)
}

// UpdateLabel updates the label in the db and returns a message indicating
// success or failure.
func UpdateLabel(w http.ResponseWriter, r *http.Request) {
	var lbl models.Label

	u := mw.GetUser(r.Context())
	if u == nil {
		w.WriteHeader(403)
		w.Write(apiError("you must be logged in to create a label"))
		return
	}

	decoder := json.NewDecoder(r.Body)
	err := decoder.Decode(&lbl)
	if err != nil {
		w.WriteHeader(400)
		w.Write(apiError("malformed json"))
		log.Println(err)
		return
	}

	if lbl.ID == 0 {
		id := chi.URLParam(r, "id")
		i, err := strconv.Atoi(id)
		if err != nil {
			w.WriteHeader(http.StatusBadRequest)
			w.Write(apiError(http.StatusText(http.StatusBadRequest)))
			return
		}

		lbl.ID = int64(i)
	}

	err = Store.Labels().Save(lbl)
	if err != nil {
		w.WriteHeader(500)
		w.Write(apiError(err.Error()))
		log.Println(err)
		return
	}

	sendJSON(w, lbl)
}

// DeleteLabel deletes labels from the db and returns a repsonse indicating
// success of failure.
func DeleteLabel(w http.ResponseWriter, r *http.Request) {
	id := chi.URLParam(r, "id")

	i, err := strconv.Atoi(id)
	if err != nil {
		w.WriteHeader(400)
		w.Write(apiError("invalid id"))
		log.Println(err)
		return
	}

	err = Store.Labels().Remove(models.Label{ID: int64(i)})
	if err != nil {
		w.WriteHeader(500)
		w.Write([]byte(err.Error()))
		return
	}

<<<<<<< HEAD
	w.Write([]byte("Label successfully deleted"))
}

// SearchLabels will take a url param of query and try to find a label
// with the given name
func SearchLabels(w http.ResponseWriter, r *http.Request) {
	query := r.FormValue("query")

	labels, err := Store.Labels.Search(query)
	if err != nil {
		if err == store.ErrNotFound {
			w.WriteHeader(http.StatusNotFound)
			w.Write(apiError("No labels match that query"))
			return
		}

		w.WriteHeader(http.StatusInternalServerError)
		w.Write(apiError(err.Error()))
		return
	}

	sendJSON(w, labels)
=======
	w.Write([]byte{})
>>>>>>> 2eb4244f
}<|MERGE_RESOLUTION|>--- conflicted
+++ resolved
@@ -8,11 +8,8 @@
 
 	"github.com/praelatus/backend/models"
 	"github.com/praelatus/backend/mw"
-<<<<<<< HEAD
 	"github.com/praelatus/backend/store"
-=======
 	"github.com/pressly/chi"
->>>>>>> 2eb4244f
 )
 
 func labelRouter() chi.Router {
@@ -162,7 +159,6 @@
 		return
 	}
 
-<<<<<<< HEAD
 	w.Write([]byte("Label successfully deleted"))
 }
 
@@ -185,7 +181,4 @@
 	}
 
 	sendJSON(w, labels)
-=======
-	w.Write([]byte{})
->>>>>>> 2eb4244f
 }