--- conflicted
+++ resolved
@@ -87,11 +87,7 @@
 	}
 
 	if l.User.ProfilePic == "" {
-<<<<<<< HEAD
-		t.Error("Expected a gravatar but got nothing.")
-=======
 		t.Error("Expected a profile pic but got nothing.")
->>>>>>> 406cd70c
 	}
 
 	if l.Token == "" {
