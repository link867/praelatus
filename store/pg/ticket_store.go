package pg

import (
<<<<<<< HEAD
	"encoding/json"
=======
	"database/sql"
>>>>>>> 545ece06
	"time"

	"github.com/praelatus/backend/models"
)

// TicketStore contains methods for storing and retrieving Tickets from
// Postgres DB
type TicketStore struct {
	db *sql.DB
}

func populateFields(t *models.Ticket, db *sql.DB) {
	rows := db.Query(`
		SELECT fv.id, f.name, f.data_type, f.value
		FROM field_values AS fv
		JOIN fields AS f ON f.id = fv.field_id
		WHERE fv.ticket_id = $1`, t.ID)

	for rows.Next() {
		var fv *models.FieldValue

		err = rows.Scan(fv.ID, fv.Name, fv.DataType, fv.Value)
		if err != nil {
			return t, err
		}

		t.Fields = append(t.Fields, *fv)
	}
}

// Get gets a Ticket from a postgres DB by it's ID
func (ts *TicketStore) Get(ID int64) (*models.Ticket, error) {
	var t models.Ticket
	err := ts.db.QueryRowx("SELECT * FROM tickets WHERE id = $1;", ID).
		StructScan(&t)
	if err != nil {
		return &t, handlePqErr(err)
	}

<<<<<<< HEAD
	err = ts.GetFieldValues(&t)
	return &t, handlePqErr(err)
=======
	populateFields(&t, ts.db)

	return &t, err
>>>>>>> 545ece06
}

// GetAll gets all the Tickets from the database.
func (ts *TicketStore) GetAll() ([]models.Ticket, error) {
	var tickets []models.Ticket

	rows, err := ts.db.Queryx("SELECT * FROM tickets;")
	if err != nil {
		return tickets, handlePqErr(err)
	}

	for rows.Next() {
		var t models.Ticket

		err = rows.StructScan(&t)
		if err != nil {
			return tickets, handlePqErr(err)
		}

		tickets = append(tickets, t)
	}

	return tickets, nil
}

// GetByKey will get a ticket by it's ticket key and project / team
func (ts *TicketStore) GetByKey(teamSlug string, projectKey string,
	ticketKey string) (*models.Ticket, error) {

	var t models.Ticket

	err := ts.db.QueryRowx(`SELECT * FROM tickets 
						    JOIN projects AS p ON p.id = tickets.project_id
						    JOIN teams AS t ON t.id = p.team_id
						    WHERE 
						    t.url_slug = $1 AND
						    p.key = $2 AND
						    tickets.key = $3;`,
		teamSlug, projectKey, ticketKey).
		StructScan(&t)
	if err != nil {
		return &t, handlePqErr(err)
	}

	err = ts.GetFieldValues(&t)
	return &t, handlePqErr(err)
}

// GetFieldValues gets all of the fields and associated values for a given
// ticket
func (ts *TicketStore) GetFieldValues(t *models.Ticket) error {
	rows, err := ts.db.Queryx(`SELECT f.id, f.name, f.data_type, fv.value 
						   FROM field_values as fv
						   JOIN fields AS f ON f.id = fv.field_id
						   WHERE ticket_id = $1`, t.ID)
	if err != nil {
		return handlePqErr(err)
	}

	for rows.Next() {
		var fv models.FieldValue

		err = rows.StructScan(&fv)
		if err != nil {
			return handlePqErr(err)
		}

		t.Fields = append(t.Fields, fv)
	}

	return nil
}

// Save will update an existing ticket in the postgres DB
func (ts *TicketStore) Save(ticket *models.Ticket) error {
	// TODO update fields?
	_, err := ts.db.Exec(`UPDATE tickets SET 
						  (summary, description, updated_date) = ($1, $2, $3) 
						  WHERE id = $4;`,
		ticket.Summary, ticket.Description, time.Now(), ticket.ID)
	return handlePqErr(err)
}

// New will add a new Ticket to the postgres DB
func (ts *TicketStore) New(ticket *models.Ticket) error {
	// TODO update fields?
	err := ts.db.QueryRow(`INSERT INTO tickets 
						   (summary, description, project_id, assignee_id, 
						   reporter_id, ticket_type_id, status_id, key, 
						   updated_date) 
						   VALUES ($1, $2, $3, $4, $5, $6, $7, $8, $9)
						   RETURNING id;`,
		ticket.Summary, ticket.Description, ticket.ProjectID,
		ticket.AssigneeID, ticket.ReporterID, ticket.TicketTypeID,
		ticket.StatusID, ticket.Key, time.Now()).
		Scan(&ticket.ID)

	return handlePqErr(err)
}

// GetAllComments will return all comments for a ticket based on it's ID
func (ts *TicketStore) GetAllComments(ticket *models.Ticket) ([]models.Comment, error) {
	var comments []models.Comment

	rows, err := ts.db.Queryx(`SELECT *, row_to_json(user.*) as author 
							   FROM comments 
							   JOIN users ON users.id = comments.author_id
							   WHERE ticket_id = $1`, ticket.ID)

	if err != nil {
		return comments, handlePqErr(err)
	}

	for rows.Next() {
		var c struct {
			ID     int64           `db:"id"`
			Body   string          `db:"body"`
			Author json.RawMessage `db:"author"`
		}

		err := rows.StructScan(&c)
		if err != nil {
			return comments, handlePqErr(err)
		}

		var author models.User

		err = json.Unmarshal(c.Author, &author)
		if err != nil {
			return comments, handlePqErr(err)
		}

		comments = append(comments, models.Comment{
			ID:     c.ID,
			Body:   c.Body,
			Author: author,
		})
	}

	return comments, nil
}

// NewType will add a new TicketType to the postgres DB
func (ts *TicketStore) NewType(tt *models.TicketType) error {
	err := ts.db.QueryRow(`INSERT INTO ticket_types (name) 
						   VALUES ($1)
						   RETURNING id;`,
		tt.Name).
		Scan(&tt.ID)

	return handlePqErr(err)
}

// NewComment will add a new Comment to the postgres DB
func (ts *TicketStore) NewComment(c *models.Comment) error {
	err := ts.db.QueryRow(`INSERT INTO comments 
						   (body, ticket_id, author_id) 
						   VALUES ($1, $2, $3)
						   RETURNING id;`,
		c.Body, c.TicketID, c.AuthorID).
		Scan(&c.ID)

	return handlePqErr(err)
}

// SaveType will add a new TicketType to the postgres DB
func (ts *TicketStore) SaveType(tt *models.TicketType) error {
	_, err := ts.db.Exec(`UPDATE ticket_types 
						   SET VALUES (name) = ($1)`,
		tt.Name, tt.ID)

	return handlePqErr(err)
}

// SaveComment will add a new Comment to the postgres DB
func (ts *TicketStore) SaveComment(c *models.Comment) error {
	_, err := ts.db.Exec(`UPDATE comments 
						   SET (body, ticket_id, author_id) = ($1, $2, $3)
						   WHERE id = $4`,
		c.Body, c.TicketID, c.AuthorID, c.ID)

	return handlePqErr(err)
}

// NewKey will generate the appropriate number for a ticket key
func (ts *TicketStore) NewKey(projectID int) int {
	var count int

	err := ts.db.QueryRow(`SELECT COUNT(id) FROM tickets 
						   WHERE project_id = $1`,
		projectID).
		Scan(&count)
	if err != nil {
		handlePqErr(err)
		return 1
	}

	return count
}<|MERGE_RESOLUTION|>--- conflicted
+++ resolved
@@ -1,11 +1,7 @@
 package pg
 
 import (
-<<<<<<< HEAD
-	"encoding/json"
-=======
 	"database/sql"
->>>>>>> 545ece06
 	"time"
 
 	"github.com/praelatus/backend/models"
@@ -45,14 +41,9 @@
 		return &t, handlePqErr(err)
 	}
 
-<<<<<<< HEAD
-	err = ts.GetFieldValues(&t)
-	return &t, handlePqErr(err)
-=======
 	populateFields(&t, ts.db)
 
 	return &t, err
->>>>>>> 545ece06
 }
 
 // GetAll gets all the Tickets from the database.
