package pg

import (
<<<<<<< HEAD
	"encoding/json"
	"fmt"
	"time"

	"github.com/jmoiron/sqlx"
=======
	"database/sql"

>>>>>>> 545ece06
	"github.com/praelatus/backend/models"
)

// ProjectStore contains methods for storing and retrieving Projects from a
// Postgres DB
type ProjectStore struct {
	db *sql.DB
}

// Get gets a project by it's ID in a postgres DB.
func (ps *ProjectStore) Get(ID int64) (*models.Project, error) {
	var p models.Project
	err := ps.db.QueryRowx("SELECT * FROM projects WHERE id = $1;", ID).
		StructScan(&p)
	return &p, handlePqErr(err)
}

// GetByKey gets a project by it's project key
func (ps *ProjectStore) GetByKey(slug, key string) (*models.Project, error) {
	var p struct {
		ID          int64           `json:"id" db:"id"`
		CreatedDate time.Time       `json:"created_date" db:"created_date"`
		Name        string          `json:"name" db:"name"`
		Key         string          `json:"key" db:"key"`
		Homepage    string          `json:"homepage" db:"homepage"`
		IconURL     string          `json:"icon_url" db:"icon_url"`
		Repo        string          `json:"repo,omitempty" db:"repo"`
		Team        json.RawMessage `json:"team" db:"team"`

		LeadID int64 `json:"-" db:"lead_id"`
		TeamID int64 `json:"-" db:"team_id"`
	}

	err := ps.db.QueryRowx(`SELECT p.id, p.created_date, p.name, p.key, p.repo, 
								   p.homepage, p.icon_url, p.lead_id, p.team_id,
								   row_to_json(teams.*) as team
						    FROM projects AS p
							JOIN teams ON p.team_id = teams.id
							WHERE p.key = $1
							AND teams.url_slug = $2;`,
		key, slug).
		StructScan(&p)

	var t models.Team
	e := json.Unmarshal(p.Team, &t)
	if e != nil {
		return nil, e
	}

	fmt.Println(t)

	return &models.Project{
		ID:          p.ID,
		CreatedDate: p.CreatedDate,
		Name:        p.Name,
		Key:         p.Key,
		Homepage:    p.Homepage,
		IconURL:     p.IconURL,
		Repo:        p.Repo,
		Team:        t,
		LeadID:      p.LeadID,
		TeamID:      p.TeamID,
	}, handlePqErr(err)
}

// GetAll returns all projects
func (ps *ProjectStore) GetAll() ([]models.Project, error) {
	var projects []models.Project

	rows, err := ps.db.Queryx(`SELECT * FROM projects;`)
	if err != nil {
		return projects, handlePqErr(err)
	}

	for rows.Next() {
		var p models.Project

		err = rows.StructScan(&p)
		if err != nil {
			return projects, handlePqErr(err)
		}

		projects = append(projects, p)
	}

	return projects, nil
}

// New creates a new Project in the database.
func (ps *ProjectStore) New(project *models.Project) error {
	err := ps.db.QueryRow(`INSERT INTO projects 
						   (name, key, repo, homepage, icon_url, 
						    team_id, lead_id) 
						   VALUES ($1, $2, $3, $4, $5, $6, $7)
						   RETURNING id;`,
		project.Name, project.Key, project.Repo, project.Homepage,
		project.IconURL, project.TeamID, project.LeadID).
		Scan(&project.ID)

	return handlePqErr(err)
}

// Save updates a Project in the database.
func (ps *ProjectStore) Save(project *models.Project) error {
	_, err := ps.db.Exec(`UPDATE projects SET
						  (name, key, repo, homepage, icon_url, 
						  team_id, lead_id) =
						  ($1, $2, $3, $4, $5, $6, $7)
						  WHERE id = $8;`,
		project.Name, project.Key, project.Repo, project.Homepage,
		project.IconURL, project.TeamID, project.LeadID, project.ID)

	return handlePqErr(err)
}<|MERGE_RESOLUTION|>--- conflicted
+++ resolved
@@ -1,16 +1,8 @@
 package pg
 
 import (
-<<<<<<< HEAD
-	"encoding/json"
-	"fmt"
-	"time"
-
-	"github.com/jmoiron/sqlx"
-=======
 	"database/sql"
 
->>>>>>> 545ece06
 	"github.com/praelatus/backend/models"
 )
 
